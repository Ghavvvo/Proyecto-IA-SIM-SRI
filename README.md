# Sistema Multiagente para Turismo Inteligente
<<<<<<< HEAD
=======

**Grupo:** C312
>>>>>>> ad30e698

**Integrantes:**
- Gabriel Herrera Carrazana
- Adrian A Souto Morales  
- Lauren Peraza García

## Descripción

<<<<<<< HEAD
**Grupo:** C312

**Integrantes:**
- Gabriel Herrera Carrazana
- Adrian A Souto Morales  
- Lauren Peraza García

## Descripción

=======
>>>>>>> ad30e698
Sistema inteligente de asistencia turística basado en agentes que utiliza técnicas de IA para proporcionar recomendaciones personalizadas, planificación de viajes y simulación de experiencias turísticas.

## Estructura del Proyecto

```
Proyecto-IA-SIM-SRI/
│
├── agents/                 
│   ├── agent_coordinator.py    
│   ├── agent_crawler.py        
│   ├── agent_rag.py           
│   ├── agent_interface.py      
│   ├── agent_context.py        
│   ├── agent_route.py          
│   ├── agent_tourist_guide.py  
│   ├── agent_simulation.py     
│   ├── agent_processor.py      
│   └── agent_gliner.py         
│
├── core/                   
│   ├── crawler.py             
│   ├── rag.py                 
│   ├── chromadb_singleton.py  
│   └── mistral_config.py      
│
├── utils/                  
│   ├── urls.py               
│   ├── simulation_utils.py   
│   ├── ant_colony_crawler.py 
│   └── fix_flaml_warning.py  
│
├── tests/                  
│   ├── test_preferences_*.py  
│   └── test_gliner.py        
│
├── docs/                   
│   ├── CAMBIOS_*.md          
│   ├── FIX_*.md              
│   └── README_GLINER.md      
│
├── logs/                   
│   └── crawler_logs/         
│
├── main.py                 
├── requirements.txt        
├── .env                   
└── README.md              
```




- **Agente Coordinador**: Orquesta la comunicación entre todos los agentes
- **Agente Crawler**: Recopila información turística de la web con crawling paralelo
- **Agente RAG**: Genera respuestas basadas en la información recopilada
- **Agente de Contexto**: Mantiene el contexto conversacional
- **Agente de Rutas**: Optimiza rutas turísticas
- **Agente Guía Turístico**: Asistente especializado en planificación de viajes
- **Agente de Simulación**: Simula experiencias turísticas con lógica difusa


- **Mistral AI**: Para generación de respuestas y procesamiento de lenguaje natural
- **ChromaDB**: Base de datos vectorial para almacenamiento eficiente
- **GLiNER**: Extracción de entidades nombradas
- **Algoritmos Genéticos**: Optimización de selección de documentos
- **ACO (Ant Colony Optimization)**: Crawling inteligente de páginas web


- Planificación personalizada de vacaciones
- Búsqueda inteligente de información turística
- Optimización de rutas turísticas
- Simulación de experiencias de viaje
- Contexto conversacional persistente
- Crawling paralelo con múltiples hilos



- Python 3.8+
- API Key de Mistral AI
- Dependencias listadas en `requirements.txt`



1. Clonar el repositorio:
```bash
git clone https://github.com/tu-usuario/Proyecto-IA-SIM-SRI.git
cd Proyecto-IA-SIM-SRI
```

2. Crear entorno virtual:
```bash
python -m venv .venv
.venv\Scripts\activate  
source .venv/bin/activate  
```

3. Instalar dependencias:
```bash
pip install -r requirements.txt
```

4. Configurar variables de entorno:
```bash

echo "GOOGLE_API_KEY=tu_api_key_aqui" > .env
```




```bash
python main.py
```


- `stats` - Ver estadísticas de conversación
- `contexto` - Ver historial de conversación
- `limpiar` - Limpiar contexto de conversación
- `salir` - Terminar el programa
- `cancelar` - Salir del modo planificación



Ejecutar todas las pruebas:
```bash
python -m pytest tests/
```

Ejecutar prueba específica:
```bash
python tests/test_preferences_simple.py
```




1. Usuario hace una consulta
2. Agente Coordinador analiza la intención
3. Si es necesario, el Crawler busca información nueva
4. El sistema RAG genera una respuesta
5. El Agente de Contexto guarda la interacción
6. Se devuelve la respuesta al usuario


- **ChromaDB**: Almacena embeddings de documentos
- **Persistencia**: Los datos se guardan en `chroma_db/`
- **Logs**: Se guardan en `logs/crawler_logs/`




- Búsqueda en múltiples motores (DuckDuckGo, Bing, Searx)
- Filtrado por relevancia turística
- Procesamiento paralelo con múltiples hilos
- Extracción estructurada de información


- Algoritmos genéticos para selección de documentos
- Similitud coseno para relevancia
- Contexto conversacional para mejores respuestas


- Lógica difusa para simular satisfacción
- Consideración de múltiples factores (clima, tiempo, preferencias)
- Visualización de resultados



Las contribuciones son bienvenidas. Por favor:
1. Fork el proyecto
2. Crea una rama para tu feature (`git checkout -b feature/AmazingFeature`)
3. Commit tus cambios (`git commit -m 'Add some AmazingFeature'`)
4. Push a la rama (`git push origin feature/AmazingFeature`)
5. Abre un Pull Request



Este proyecto está bajo la Licencia MIT - ver el archivo LICENSE para más detalles.



- Sistema desarrollado como proyecto de IA para simulación y sistemas de recuperación de información



- Mistral AI por proporcionar capacidades de generación de lenguaje
- ChromaDB por la base de datos vectorial
- La comunidad de Python por las excelentes librerías
<|MERGE_RESOLUTION|>--- conflicted
+++ resolved
@@ -1,9 +1,10 @@
 # Sistema Multiagente para Turismo Inteligente
-<<<<<<< HEAD
-=======
+
+
+Sistema inteligente de asistencia turística basado en agentes que utiliza técnicas de IA para proporcionar recomendaciones personalizadas, planificación de viajes y simulación de experiencias turísticas.
+
 
 **Grupo:** C312
->>>>>>> ad30e698
 
 **Integrantes:**
 - Gabriel Herrera Carrazana
@@ -12,18 +13,6 @@
 
 ## Descripción
 
-<<<<<<< HEAD
-**Grupo:** C312
-
-**Integrantes:**
-- Gabriel Herrera Carrazana
-- Adrian A Souto Morales  
-- Lauren Peraza García
-
-## Descripción
-
-=======
->>>>>>> ad30e698
 Sistema inteligente de asistencia turística basado en agentes que utiliza técnicas de IA para proporcionar recomendaciones personalizadas, planificación de viajes y simulación de experiencias turísticas.
 
 ## Estructura del Proyecto
